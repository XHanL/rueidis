--- conflicted
+++ resolved
@@ -248,7 +248,6 @@
 	return cmd.res.ToString()
 }
 
-<<<<<<< HEAD
 type BoolSliceCmd struct {
 	res rueidis.RedisResult
 	val []bool
@@ -283,8 +282,6 @@
 	return cmd.res.ToString()
 }
 
-=======
->>>>>>> d69ea3e7
 type FloatCmd struct {
 	res rueidis.RedisResult
 	val float64
@@ -320,23 +317,6 @@
 }
 
 func newScanCmd(res rueidis.RedisResult) *ScanCmd {
-<<<<<<< HEAD
-	cursorSlice, err := res.ToArray()
-	if err != nil {
-		return &ScanCmd{res: res, err: err}
-	}
-	rawCursor, rawPage := cursorSlice[0], cursorSlice[1]
-	cursor, err := rawCursor.ToInt64()
-	if err != nil {
-		return &ScanCmd{res: res, err: err}
-	}
-	page, err := rawPage.AsStrSlice()
-	return &ScanCmd{res: res, cursor: uint64(cursor), keys: page, err: err}
-}
-
-func (cmd *ScanCmd) SetVal(page []string, cursor uint64) {
-	cmd.keys = page
-=======
 	ret, err := res.ToArray()
 	if err != nil {
 		return &ScanCmd{res: res, err: err}
@@ -351,7 +331,6 @@
 
 func (cmd *ScanCmd) SetVal(keys []string, cursor uint64) {
 	cmd.keys = keys
->>>>>>> d69ea3e7
 	cmd.cursor = cursor
 }
 
@@ -394,7 +373,6 @@
 	return cmd.res.ToString()
 }
 
-<<<<<<< HEAD
 type StringStructMapCmd struct {
 	res rueidis.RedisResult
 	val map[string]struct{}
@@ -747,8 +725,6 @@
 	return cmd.res.ToString()
 }
 
-=======
->>>>>>> d69ea3e7
 type Sort struct {
 	By            string
 	Offset, Count int64
@@ -800,7 +776,6 @@
 	Rank, MaxLen int64
 }
 
-<<<<<<< HEAD
 // Note: len(Fields) and len(Values) must be the same.
 // MaxLen/MaxLenApprox and MinID are in conflict, only one of them can be used.
 type XAddArgs struct {
@@ -863,8 +838,6 @@
 	Consumer string
 }
 
-=======
->>>>>>> d69ea3e7
 func usePrecise(dur time.Duration) bool {
 	return dur < time.Second || dur%time.Second != 0
 }
